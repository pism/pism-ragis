netcdf pism-bedmachine-greenland {
dimensions:
	x = 1 ;
	nv2 = 2 ;
	y = 1 ;
variables:
	int64 mapping ;
		mapping:grid_mapping_name = "polar_stereographic" ;
		mapping:false_easting = 0. ;
		mapping:false_northing = 0. ;
		mapping:latitude_of_projection_origin = 90. ;
		mapping:scale_factor_at_projection_origin = 1. ;
		mapping:standard_parallel = 70. ;
		mapping:straight_vertical_longitude_from_pole = -45. ;
	int64 domain ;
		domain:dimensions = "x y" ;
		domain:grid_mapping = "mapping" ;
	int64 x(x) ;
		x:units = "m" ;
		x:axis = "X" ;
		x:bounds = "x_bnds" ;
		x:standard_name = "projection_x_coordinate" ;
		x:long_name = "x-coordinate in projected coordinate system" ;
	double x_bnds(x, nv2) ;
	int64 y(y) ;
		y:units = "m" ;
		y:axis = "Y" ;
		y:bounds = "y_bnds" ;
		y:standard_name = "projection_y_coordinate" ;
		y:long_name = "y-coordinate in projected coordinate system" ;
	double y_bnds(y, nv2) ;

// global attributes:
		:Conventions = "CF-1.8" ;
data:
<<<<<<< HEAD

 mapping = 0 ;

 domain = 0 ;

 x = 0 ;

 x_bnds =
  -660650, 887350 ;

 y = 0 ;

 y_bnds =
  -3376550, -640550 ;
=======
 x_bnds = -660650, 887350;
 y_bnds = -3376550, -640550;
>>>>>>> 88e96e62
}<|MERGE_RESOLUTION|>--- conflicted
+++ resolved
@@ -1,55 +1,32 @@
-netcdf pism-bedmachine-greenland {
+netcdf domain {
 dimensions:
-	x = 1 ;
-	nv2 = 2 ;
-	y = 1 ;
+  x = 1 ;
+  // length of the y dimension is not important
+  y = 1 ;
+  nv2 = 2 ;
 variables:
-	int64 mapping ;
-		mapping:grid_mapping_name = "polar_stereographic" ;
-		mapping:false_easting = 0. ;
-		mapping:false_northing = 0. ;
-		mapping:latitude_of_projection_origin = 90. ;
-		mapping:scale_factor_at_projection_origin = 1. ;
-		mapping:standard_parallel = 70. ;
-		mapping:straight_vertical_longitude_from_pole = -45. ;
-	int64 domain ;
-		domain:dimensions = "x y" ;
-		domain:grid_mapping = "mapping" ;
-	int64 x(x) ;
-		x:units = "m" ;
-		x:axis = "X" ;
-		x:bounds = "x_bnds" ;
-		x:standard_name = "projection_x_coordinate" ;
-		x:long_name = "x-coordinate in projected coordinate system" ;
-	double x_bnds(x, nv2) ;
-	int64 y(y) ;
-		y:units = "m" ;
-		y:axis = "Y" ;
-		y:bounds = "y_bnds" ;
-		y:standard_name = "projection_y_coordinate" ;
-		y:long_name = "y-coordinate in projected coordinate system" ;
-	double y_bnds(y, nv2) ;
-
-// global attributes:
-		:Conventions = "CF-1.8" ;
+  double x(x) ;
+    x:units = "m" ;
+    x:standard_name = "projection_x_coordinate" ;
+    x:bounds = "x_bnds";
+  double x_bnds(x, nv2);
+  double y(y) ;
+    y:units = "m" ;
+    y:standard_name = "projection_y_coordinate" ;
+    y:bounds = "y_bnds";
+  double y_bnds(y, nv2);
+  byte domain;
+    domain:dimensions = "x y";
+    domain:grid_mapping = "mapping";
+ byte mapping ;
+  mapping:grid_mapping_name = "polar_stereographic" ;
+  mapping:latitude_of_projection_origin = 90 ;
+  mapping:scale_factor_at_projection_origin = 1. ;
+  mapping:straight_vertical_longitude_from_pole = -45 ;
+  mapping:standard_parallel = 70 ;
+  mapping:false_northing = 0 ;
+  mapping:false_easting = 0 ;
 data:
-<<<<<<< HEAD
-
- mapping = 0 ;
-
- domain = 0 ;
-
- x = 0 ;
-
- x_bnds =
-  -660650, 887350 ;
-
- y = 0 ;
-
- y_bnds =
-  -3376550, -640550 ;
-=======
  x_bnds = -660650, 887350;
  y_bnds = -3376550, -640550;
->>>>>>> 88e96e62
 }