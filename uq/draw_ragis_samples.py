#!/usr/bin/env python

"""
Uncertainty quantification using Latin Hypercube Sampling or Sobol Sequences.
"""

from argparse import ArgumentParser
from typing import Any, Dict

import numpy as np
import pandas as pd
from pyDOE2 import lhs
from SALib.sample import sobol
from scipy.stats.distributions import randint, uniform

short2long: Dict[str, str] = {
    "SIAE": "sia_e",
    "SSAN": "ssa_n",
    "PPQ": "pseudo_plastic_q",
    "TEFO": "till_effective_fraction_overburden",
    "PHIMIN": "phi_min",
    "PHIMAX": "phi_max",
    "ZMIN": "z_min",
    "ZMAX": "z_max",
}

climate: Dict[int, str] = {
    0: "HIRHAM5-monthly-ERA5_1975_2021.nc",
    1: "MARv3.14-monthly-ERA5_1940_2023.nc",
    2: "RACMO2.3p2_ERA5_FGRN055_1940_2023.nc",
}
gcms: Dict[int, str] = {
    0: "ACCESS1-3_rcp85",
    1: "CNRM-CM6_ssp126",
    2: "CNRM-CM6_ssp585",
    3: "CNRM-ESM2_ssp585",
    4: "CSIRO-Mk3.6_rcp85",
    5: "HadGEM2-ES_rcp85",
    6: "IPSL-CM5-MR_rcp85",
    7: "MIROC-ESM-CHEM_rcp26",
    8: "MIROC-ESM-CHEM_rcp85",
    9: "NorESM1-M_rcp85",
    10: "UKESM1-CM6_ssp585",
}

tcts: Dict[int, str] = {
    0: "tct_forcing_200myr_74n_50myr_76n.nc",
    1: "tct_forcing_300myr_74n_50myr_76n.nc",
    2: "tct_forcing_400myr_74n_50myr_76n.nc",
}

initialstates: Dict[int, str] = {
    0: "gris_g900m_v2023_GIMP_id_CTRL_0_25.nc",
    1: "gris_g900m_v2023_RAGIS_id_CTRL_0_25.nc",
}

retreatfiles: Dict[int, str | bool] = {
    0: "pism_g450m_frontretreat_calfin_1972_2019.nc",
    1: "",
}

dists: Dict[str, Any] = {
    "ragis": {
        "uq": {
            "calving.vonmises_calving.sigma_max": uniform(loc=350_000, scale=300_000),
            "calving.rate_scaling.file": randint(0, 7),
            "ocean.th.gamma_T": uniform(loc=0.75e-4, scale=0.75e-4),
            "ocean_file": randint(0, len(gcms)),
            "climate_file": randint(0, len(climate)),
            "frontal_melt.routing.parameter_a": uniform(loc=2.4e-4, scale=1.2e-4),
            "frontal_melt.routing.parameter_b": uniform(loc=1.0, scale=0.70),
            "frontal_melt.routing.power_alpha": uniform(loc=0.3, scale=0.55),
            "frontal_melt.routing.power_beta": uniform(loc=1.1, scale=0.7),
            "prescribed_retreat_file": randint(0, len(retreatfiles)),
        },
        "default_values": {
            "basal_resistance.pseudo_plastic.q": 0.7508221,
            "basal_yield_stress.mohr_coulomb.till_effective_fraction_overburden": 0.01845403,
            "basal_yield_stress.mohr_coulomb.topg_to_phi.phi_max": 42.79528,
            "basal_yield_stress.mohr_coulomb.topg_to_phi.phi_min": 7.193718,
            "basal_yield_stress.mohr_coulomb.topg_to_phi.topg_max": 243.8239,
            "basal_yield_stress.mohr_coulomb.topg_to_phi.topg_min": -369.6359,
            "calving.thickness_calving.threshold": 50,
            "calving.vonmises_calving.sigma_max": 750000,
            "climate": "given_smb",
            "climate_file": "HIRHAM5-monthly-ERA5_1975_2021.nc",
            "fractures": "false",
            "frontal_melt": "routing",
            "hydrology": "routing",
            "ocean.models": "th",
            "ocean.th.gamma_T": 0.0001,
            "ocean_file": "MAR3.9_CNRM-ESM2_ssp585_ocean_1960-2100_v4.nc",
            "sliding_law": "pseudo_plastic",
            "stress_balance.sia.enhancement_factor": 2.608046,
            "stress_balance.ssa.Glen_exponent": 3.309718,
        },
    },
    "dem": {
        "uq": {
            "calving.vonmises_calving.sigma_max": uniform(loc=350_000, scale=300_000),
            "calving.rate_scaling.file": randint(0, 7),
            "ocean.th.gamma_T": uniform(loc=0.5e-4, scale=1.00e-4),
            "ocean_file": randint(0, len(gcms)),
            "frontal_melt.routing.parameter_a": uniform(loc=2.4e-4, scale=1.2e-4),
            "frontal_melt.routing.parameter_b": uniform(loc=1.0, scale=0.70),
            "frontal_melt.routing.power_alpha": uniform(loc=0.3, scale=0.55),
            "frontal_melt.routing.power_beta": uniform(loc=1.1, scale=0.7),
            "delta_T": uniform(-2, 0.5),
            "frac_P": uniform(0.0, 0.5),
            "surface.pdd.factor_ice": uniform(loc=4, scale=8),
            "surface.pdd.factor_snow": uniform(loc=0.5, scale=5.5),
            "surface.pdd.std_dev.value": uniform(loc=1, scale=5),
        },
        "default_values": {
            "climate": "given_pdd_delta",
            "hydrology": "routing",
            "ocean": "constant",
<<<<<<< HEAD
            "ocean_file": "MAR3.9_CNRM-ESM2_ssp585_ocean_1960-2100_v4.nc",
            "climate_file": "RACMO2.3p2_ERA5_FGRN055_1940_2023.nc",
=======
            "climate_file": "HIRHAM5-monthly-ERA5_1975_2021.nc",
>>>>>>> 14e85eb1
            "salinity": 34,
            "fractures": "false",
            "frontal_melt": "routing",
            "ocean.models": "th",
            "ocean.th.gamma_T": 0.0001,
            "ocean_file": "MAR3.9_CNRM-ESM2_ssp585_ocean_1960-2100_v4.nc",
            "surface.pdd.refreeze": 0.6,
            "till_effective_fraction_overburden": 0.01845403,
            "sliding_law": "pseudo_plastic",
            "pseudo_plastic_q": 0.7508221,
            "sia_e": 2.608046,
            "ssa_n": 3.309718,
            "phi_min": 7.193718,
            "phi_max": 42.79528,
            "z_min": -369.6359,
            "z_max": 243.8239,
            "prescribed_retreat_file": None,
        },
    },
}

parser = ArgumentParser()
parser.description = "Generate UQ using Latin Hypercube or Sobol Sequences."
parser.add_argument(
    "-s",
    "--n_samples",
    dest="n_samples",
    type=int,
    help="""number of samples to draw. default=16.""",
    default=16,
)
parser.add_argument(
    "-d",
    "--distribution",
    dest="distribution",
    choices=dists.keys(),
    help="""Choose set.""",
    default="ragis",
)
parser.add_argument(
    "--calc_second_order",
    action="store_true",
    help="""Second order interactions.""",
    default=False,
)
parser.add_argument(
    "-m",
    "--method",
    dest="method",
    type=str,
    choices=["lhs", "sobol"],
    help="""Sampling method, Latin Hypercube or Sobol. default=lhs.""",
    default="lhs",
)
parser.add_argument(
    "--posterior_file",
    help="Posterior predictive parameter file",
    default=None,
)
parser.add_argument(
    "OUTFILE",
    nargs=1,
    help="Ouput file (CSV)",
    default="velocity_calibration_samples.csv",
)
options = parser.parse_args()
n_draw_samples = options.n_samples
calc_second_order = options.calc_second_order
method = options.method
outfile = options.OUTFILE[-1]
distribution_name = options.distribution
posterior_file = options.posterior_file

print(f"\nDrawing {n_draw_samples} samples from distribution set {distribution_name}")
distributions = dists[distribution_name]["uq"]

problem = {
    "num_vars": len(distributions.keys()),
    "names": distributions.keys(),
    "bounds": [[0, 1]] * len(distributions.keys()),
}

keys_prior = list(distributions.keys())
print(keys_prior)

# Generate uniform samples (i.e. one unit hypercube)
if method == "sobol":
    unif_sample = sobol.sample(
        problem, n_draw_samples, calc_second_order=calc_second_order
    )
else:
    unif_sample = lhs(len(keys_prior), n_draw_samples)

n_samples = unif_sample.shape[0]
# To hold the transformed variables
dist_sample = np.zeros_like(unif_sample, dtype="object")

sb_dict = {0: "ssa+sia", 1: "blatter"}
# For each variable, transform with the inverse of the CDF (inv(CDF)=ppf)
for i, key in enumerate(keys_prior):
    if key == "calving.rate_scaling.file":
        dist_sample[:, i] = [
            f"seasonal_calving_id_{int(id)}_1975_2025.nc"
            for id in distributions[key].ppf(unif_sample[:, i])
        ]
    elif key == "climate_file":
        dist_sample[:, i] = [
            climate[id] for id in distributions[key].ppf(unif_sample[:, i])
        ]
    elif key == "calving.thickness_calving.file":
        dist_sample[:, i] = [
            tcts[id] for id in distributions[key].ppf(unif_sample[:, i])
        ]
    elif key == "input.regrid.file":
        dist_sample[:, i] = [
            initialstates[id] for id in distributions[key].ppf(unif_sample[:, i])
        ]
    elif key == "prescribed_retreat_file":
        dist_sample[:, i] = [
            retreatfiles[id] for id in distributions[key].ppf(unif_sample[:, i])
        ]
    elif key == "stress_balance":
        dist_sample[:, i] = [
            f"{sb_dict[int(id)]}" for id in distributions[key].ppf(unif_sample[:, i])
        ]

    elif key == "ocean_file":
        dist_sample[:, i] = [
            f"MAR3.9_{gcms[int(id)]}_ocean_1960-2100_v4.nc"
            for id in distributions[key].ppf(unif_sample[:, i])
        ]
    else:
        dist_sample[:, i] = distributions[key].ppf(unif_sample[:, i])

if posterior_file:
    X_posterior = pd.read_csv(posterior_file).drop(
        columns=["Unnamed: 0", "exp_id"], errors="ignore"
    )
    keys_mc = list(X_posterior.keys())
    keys = list(set(keys_prior + keys_mc))
    print(f"Prior: {keys_prior}")
    print(f"Posterior: {keys_mc}")

    print(keys_prior, keys_mc)
    if len(keys_prior) + len(keys_mc) != len(keys):
        print("Duplicate keys, exciting.")
    keys = keys_prior + keys_mc
    mc_indices = np.random.choice(range(X_posterior.shape[0]), n_samples)
    X_sample = X_posterior.to_numpy()[mc_indices, :]

    dist_sample = np.hstack((dist_sample, X_sample))

else:
    keys = keys_prior


# Convert to Pandas dataframe, append column headers, output as csv
df = pd.DataFrame(dist_sample, columns=keys)
df.to_csv(outfile, index=True, index_label="id")

print("\nAdding default values\n")
for key, val in dists[distribution_name]["default_values"].items():
    if key not in df.columns:
        df[key] = val
        print(f"{key}: {val}")

df.to_csv(f"ensemble_{outfile}", index=True, index_label="id")<|MERGE_RESOLUTION|>--- conflicted
+++ resolved
@@ -115,12 +115,7 @@
             "climate": "given_pdd_delta",
             "hydrology": "routing",
             "ocean": "constant",
-<<<<<<< HEAD
-            "ocean_file": "MAR3.9_CNRM-ESM2_ssp585_ocean_1960-2100_v4.nc",
             "climate_file": "RACMO2.3p2_ERA5_FGRN055_1940_2023.nc",
-=======
-            "climate_file": "HIRHAM5-monthly-ERA5_1975_2021.nc",
->>>>>>> 14e85eb1
             "salinity": 34,
             "fractures": "false",
             "frontal_melt": "routing",
