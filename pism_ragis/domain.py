--- conflicted
+++ resolved
@@ -53,13 +53,8 @@
     The function assumes that `x` is sorted in ascending order and that the spacing
     between consecutive elements in `x` is uniform.
     """
-<<<<<<< HEAD
-    x_min = x[0].min()
-    x_max = x[-1].max()
-=======
     x_min = np.min(x)
     x_max = np.max(x)
->>>>>>> aacc29cb
     dx_old = np.abs(x[1] - x[0])
 
     # Note: add dx_old because the cell centered grid interpretation implies
