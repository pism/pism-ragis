--- conflicted
+++ resolved
@@ -618,10 +618,7 @@
     print("Done.")
     return ds
 
-<<<<<<< HEAD
-
-=======
->>>>>>> baf9bd94
+
 @timeit
 def normalize_cumulative_variables(
     ds: xr.Dataset, variables, reference_year: float = 1992.0
@@ -663,10 +660,7 @@
     ds[variables] -= ds[variables].sel(time=reference_date, method="nearest")
     return ds
 
-<<<<<<< HEAD
-
-=======
->>>>>>> baf9bd94
+
 @timeit
 def standardize_variable_names(
     ds: xr.Dataset, name_dict: Union[Mapping[Any, Hashable], None]
